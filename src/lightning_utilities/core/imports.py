--- conflicted
+++ resolved
@@ -1,23 +1,16 @@
 # Copyright The PyTorch Lightning team.
 # Licensed under the Apache License, Version 2.0 (the "License");
 #     http://www.apache.org/licenses/LICENSE-2.0
-<<<<<<< HEAD
+
 import functools
-=======
-
->>>>>>> 7dfeed2a
 import importlib
 import operator
 import os
 import warnings
 from functools import lru_cache
 from importlib.util import find_spec
-<<<<<<< HEAD
-from typing import Any, Callable
-=======
 from types import ModuleType
 from typing import Any, Callable, List, Optional
->>>>>>> 7dfeed2a
 
 import pkg_resources
 from packaging.requirements import Requirement
@@ -146,7 +139,61 @@
     )
 
 
-<<<<<<< HEAD
+class LazyModule(ModuleType):
+    """Proxy module that lazily imports the underlying module the first time it is actually used.
+
+    Args:
+        module_name: the fully-qualified module name to import
+        callback: a callback function to call before importing the module
+    """
+
+    def __init__(self, module_name: str, callback: Optional[Callable] = None) -> None:
+        super().__init__(module_name)
+        self._module: Any = None
+        self._callback = callback
+
+    def __getattr__(self, item: str) -> Any:
+        if self._module is None:
+            self._import_module()
+
+        return getattr(self._module, item)
+
+    def __dir__(self) -> List[str]:
+        if self._module is None:
+            self._import_module()
+
+        return dir(self._module)
+
+    def _import_module(self) -> None:
+        # Execute callback, if any
+        if self._callback is not None:
+            self._callback()
+
+        # Actually import the module
+        self._module = importlib.import_module(self.__name__)
+
+        # Update this object's dict so that attribute references are efficient
+        # (__getattr__ is only called on lookups that fail)
+        self.__dict__.update(self._module.__dict__)
+
+
+def lazy_import(module_name: str, callback: Optional[Callable] = None) -> LazyModule:
+    """Returns a proxy module object that will lazily import the given module the first time it is used. Example usage::
+
+        # Lazy version of `import tensorflow as tf`
+        tf = lazy_import("tensorflow")
+        # Other commands
+        # Now the module is loaded
+        tf.__version__
+    Args:
+        module_name: the fully-qualified module name to import
+        callback: a callback function to call before importing the module
+    Returns:
+        a proxy module object that will be lazily imported when first used
+    """
+    return LazyModule(module_name, callback=callback)
+
+
 def requires(*module_path: str, raise_exception: bool = True) -> Callable:
     """Wrapper for early import failure with some nice exception message.
 
@@ -182,59 +229,4 @@
 
         return wrapper
 
-    return decorator
-=======
-class LazyModule(ModuleType):
-    """Proxy module that lazily imports the underlying module the first time it is actually used.
-
-    Args:
-        module_name: the fully-qualified module name to import
-        callback: a callback function to call before importing the module
-    """
-
-    def __init__(self, module_name: str, callback: Optional[Callable] = None) -> None:
-        super().__init__(module_name)
-        self._module: Any = None
-        self._callback = callback
-
-    def __getattr__(self, item: str) -> Any:
-        if self._module is None:
-            self._import_module()
-
-        return getattr(self._module, item)
-
-    def __dir__(self) -> List[str]:
-        if self._module is None:
-            self._import_module()
-
-        return dir(self._module)
-
-    def _import_module(self) -> None:
-        # Execute callback, if any
-        if self._callback is not None:
-            self._callback()
-
-        # Actually import the module
-        self._module = importlib.import_module(self.__name__)
-
-        # Update this object's dict so that attribute references are efficient
-        # (__getattr__ is only called on lookups that fail)
-        self.__dict__.update(self._module.__dict__)
-
-
-def lazy_import(module_name: str, callback: Optional[Callable] = None) -> LazyModule:
-    """Returns a proxy module object that will lazily import the given module the first time it is used. Example usage::
-
-        # Lazy version of `import tensorflow as tf`
-        tf = lazy_import("tensorflow")
-        # Other commands
-        # Now the module is loaded
-        tf.__version__
-    Args:
-        module_name: the fully-qualified module name to import
-        callback: a callback function to call before importing the module
-    Returns:
-        a proxy module object that will be lazily imported when first used
-    """
-    return LazyModule(module_name, callback=callback)
->>>>>>> 7dfeed2a
+    return decorator