# Devtools

[![UnitTests](https://github.com/Lightning-AI/devtools/actions/workflows/ci_testing.yml/badge.svg?event=push)](https://github.com/Lightning-AI/devtools/actions/workflows/ci_testing.yml)
[![Apply checks](https://github.com/Lightning-AI/devtools/actions/workflows/ci_use-checks.yml/badge.svg?event=push)](https://github.com/Lightning-AI/devtools/actions/workflows/ci_use-checks.yml)
[![Documentation Status](https://readthedocs.org/projects/pt-dev-toolbox/badge/?version=latest)](https://pt-dev-toolbox.readthedocs.io/en/latest/?badge=latest)
[![pre-commit.ci status](https://results.pre-commit.ci/badge/github/Lightning-AI/devtools/main.svg?badge_token=mqheL1-cTn-280Vx4cJUdg)](https://results.pre-commit.ci/latest/github/Lightning-AI/devtools/main?badge_token=mqheL1-cTn-280Vx4cJUdg)

This repository provides:

1. GitHub workflows
1. GitHub actions
1. CLI `pl_devtools`

### 1. Reusable workflows

#### Usage

```yml
name: Check schema

on: [push]

jobs:
  check-schema:
    uses: Lightning-AI/devtools/.github/workflows/check-schema.yml@main
    with:
      azure-dir: ""
```

See usage of other workflows in [.github/workflows/ci_use-checks.yml](.github/workflows/ci_use-checks.yml).

### 2. Reusable composite actions

See available composite actions [.github/actions/](.github/actions/).

#### Usage

```yml
name: Do something with cache

on: [push]

jobs:
  pytest:
    runs-on: ubuntu-20.04
    steps:
    - uses: actions/checkout@v3
    - uses: actions/setup-python@v4
      with:
        python-version: 3.9
    - uses: Lightning-AI/devtools/.github/actions/cache
      with:
        python-version: 3.9
        requires: oldest
        # requires: latest
```

### 3. CLI

The package provides common CLI commands.

#### Installation
<<<<<<< HEAD

```
=======
```bash
>>>>>>> 00210e20
pip install lightning-devtools
# OR from source
pip install https://github.com/Lightning-AI/devtools/archive/refs/heads/main.zip
```

#### Usage
<<<<<<< HEAD

```
=======
```bash
>>>>>>> 00210e20
python -m pl_devtools [group] [command]
```

```console
$ cat requirements/test.txt
coverage>=5.0
codecov>=2.1
pytest>=6.0
pytest-cov
pytest-timeout
$ python -m pl_devtools requirements set-oldest
$ cat requirements/test.txt
coverage==5.0
codecov==2.1
pytest==6.0
pytest-cov
pytest-timeout
```<|MERGE_RESOLUTION|>--- conflicted
+++ resolved
@@ -60,24 +60,16 @@
 The package provides common CLI commands.
 
 #### Installation
-<<<<<<< HEAD
 
-```
-=======
 ```bash
->>>>>>> 00210e20
 pip install lightning-devtools
 # OR from source
 pip install https://github.com/Lightning-AI/devtools/archive/refs/heads/main.zip
 ```
 
 #### Usage
-<<<<<<< HEAD
 
-```
-=======
 ```bash
->>>>>>> 00210e20
 python -m pl_devtools [group] [command]
 ```
 
