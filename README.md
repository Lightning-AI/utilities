--- conflicted
+++ resolved
@@ -79,11 +79,7 @@
 __Usage:__
 
 ```bash
-<<<<<<< HEAD
-python -m lightning_tools.dev [group] [command]
-=======
-python -m lightning_utilities [group] [command]
->>>>>>> 6179395e
+python -m lightning_utilities.dev [group] [command]
 ```
 
 <details>
@@ -96,11 +92,7 @@
 pytest>=6.0
 pytest-cov
 pytest-timeout
-<<<<<<< HEAD
-$ python -m lightning_tools.dev requirements set-oldest
-=======
-$ python -m lightning_utilities requirements set-oldest
->>>>>>> 6179395e
+$ python -m lightning_utilities.dev requirements set-oldest
 $ cat requirements/test.txt
 coverage==5.0
 codecov==2.1
