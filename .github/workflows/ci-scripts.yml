name: Test scripts

on:
  push:
    branches: [main, "release/*"]
  pull_request:
    branches: [main, "release/*"]

defaults:
  run:
    shell: bash

jobs:
  test-scripts:
    runs-on: ${{ matrix.os }}
    strategy:
      fail-fast: false
      matrix:
<<<<<<< HEAD
        os: ["ubuntu-22.04", "macos-13", "windows-2022"]
        python-version: ["3.9", "3.12"]
    timeout-minutes: 35
=======
        os: ["ubuntu-latest", "macos-latest", "windows-latest"]
        python-version: ["3.10"]
    timeout-minutes: 15
>>>>>>> a6a350f3
    steps:
      - name: Checkout 🛎
        uses: actions/checkout@v4
      - name: Set up Python 🐍 ${{ matrix.python-version }}
        uses: actions/setup-python@v5
        with:
          python-version: ${{ matrix.python-version }}
          cache: "pip"

      - name: Install dependencies
        timeout-minutes: 5
        run: |
          pip install -r requirements/_tests.txt
          pip --version
          pip list

      - name: test Scripts
        working-directory: ./scripts
        run: pytest . -v

  scripts-guardian:
    runs-on: ubuntu-latest
    needs: test-scripts
    if: always()
    steps:
      - run: echo "${{ needs.test-scripts.result }}"
      - name: failing...
        if: needs.test-scripts.result == 'failure'
        run: exit 1
      - name: cancelled or skipped...
        if: contains(fromJSON('["cancelled", "skipped"]'), needs.test-scripts.result)
        timeout-minutes: 1
        run: sleep 90<|MERGE_RESOLUTION|>--- conflicted
+++ resolved
@@ -16,15 +16,9 @@
     strategy:
       fail-fast: false
       matrix:
-<<<<<<< HEAD
-        os: ["ubuntu-22.04", "macos-13", "windows-2022"]
-        python-version: ["3.9", "3.12"]
-    timeout-minutes: 35
-=======
         os: ["ubuntu-latest", "macos-latest", "windows-latest"]
         python-version: ["3.10"]
     timeout-minutes: 15
->>>>>>> a6a350f3
     steps:
       - name: Checkout 🛎
         uses: actions/checkout@v4
