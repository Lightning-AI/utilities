--- conflicted
+++ resolved
@@ -32,13 +32,8 @@
 def test_replace_packages(tmpdir):
     req_file = tmpdir / "requirements.txt"
     with open(req_file, "w") as fp:
-<<<<<<< HEAD
         fp.writelines(["torchvision>=0.2\n", "torch>=1.0 # comment\n", "torchtext <0.3\n"])
     replace_package_in_requirements(old_package="torch",new_package="pytorch", req_files=[str(req_file)])
-=======
-        fp.writelines(["torchvision>=0.2\n", "torch>=1.0\n", "torchtext <0.3\n"])
-    replace_package_in_requirements(old_package="torch", new_package="pytorch", req_files=[str(req_file)])
->>>>>>> ccaa4699
     with open(req_file) as fp:
         lines = fp.readlines()
     assert lines == ["torchvision>=0.2\n", "pytorch>=1.0 # comment\n", "torchtext <0.3\n"]