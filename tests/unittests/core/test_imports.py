import operator
import re
from unittest.mock import patch

import pytest

from lightning_utilities.core.imports import (
    compare_version,
    get_dependency_min_version_spec,
    lazy_import,
    module_available,
    RequirementCache,
    requires,
)

try:
    from importlib.metadata import PackageNotFoundError
except ImportError:
    # Python < 3.8
    from importlib_metadata import PackageNotFoundError


def test_module_exists():
    assert module_available("_pytest")
    assert module_available("_pytest.mark.structures")
    assert not module_available("_pytest.mark.asdf")
    assert not module_available("asdf")
    assert not module_available("asdf.bla.asdf")


def testcompare_version(monkeypatch):
    import pytest

    monkeypatch.setattr(pytest, "__version__", "1.8.9")
    assert not compare_version("pytest", operator.ge, "1.10.0")
    assert compare_version("pytest", operator.lt, "1.10.0")

    monkeypatch.setattr(pytest, "__version__", "1.10.0.dev123")
    assert compare_version("pytest", operator.ge, "1.10.0.dev123")
    assert not compare_version("pytest", operator.ge, "1.10.0.dev124")

    assert compare_version("pytest", operator.ge, "1.10.0.dev123", use_base_version=True)
    assert compare_version("pytest", operator.ge, "1.10.0.dev124", use_base_version=True)

    monkeypatch.setattr(pytest, "__version__", "1.10.0a0+0aef44c")  # dev version before rc
    assert compare_version("pytest", operator.ge, "1.10.0.rc0", use_base_version=True)
    assert not compare_version("pytest", operator.ge, "1.10.0.rc0")
    assert compare_version("pytest", operator.ge, "1.10.0", use_base_version=True)
    assert not compare_version("pytest", operator.ge, "1.10.0")


def test_requirement_cache():
    import pytest

    assert RequirementCache(f"pytest>={pytest.__version__}")
    assert not RequirementCache(f"pytest<{pytest.__version__}")
    assert "pip install -U '-'" in str(RequirementCache("-"))


def test_get_dependency_min_version_spec():
    attrs_min_version_spec = get_dependency_min_version_spec("pytest", "attrs")
    assert re.match(r"^>=[\d.]+$", attrs_min_version_spec)

    with pytest.raises(ValueError, match="'invalid' not found in package 'pytest'"):
        get_dependency_min_version_spec("pytest", "invalid")

    with pytest.raises(PackageNotFoundError, match="invalid"):
        get_dependency_min_version_spec("invalid", "invalid")


<<<<<<< HEAD
@requires("torch")
def my_torch_func(i: int):
    import torch

    return i


class MyTorchClass:
    @requires("torch", "random")
    def __init__(self):
        from random import randint

        import torch

        self._rnd = randint(1, 9)


def test_torch_func_raised():
    with pytest.raises(
        ModuleNotFoundError, match="Required dependencies not available. Please run `pip install torch`"
    ):
        my_torch_func(42)


# TODO
# @patch("torch", autospec=True)
# def test_torch_func_passed():
#     assert my_torch_func(42) == 42


def test_my_lit_app_raised():
    with pytest.raises(
        ModuleNotFoundError, match="Required dependencies not available. Please run `pip install torch`"
    ):
        MyTorchClass()
=======
def test_lazy_import():
    def callback_fcn():
        raise ValueError

    with pytest.raises(ValueError):
        math = lazy_import("math", callback=callback_fcn)
        math.floor(5.1)
    with pytest.raises(ModuleNotFoundError):
        module = lazy_import("asdf")
        print(module)
    os = lazy_import("os")
    assert os.getcwd()
>>>>>>> 7dfeed2a
<|MERGE_RESOLUTION|>--- conflicted
+++ resolved
@@ -68,7 +68,20 @@
         get_dependency_min_version_spec("invalid", "invalid")
 
 
-<<<<<<< HEAD
+def test_lazy_import():
+    def callback_fcn():
+        raise ValueError
+
+    with pytest.raises(ValueError):
+        math = lazy_import("math", callback=callback_fcn)
+        math.floor(5.1)
+    with pytest.raises(ModuleNotFoundError):
+        module = lazy_import("asdf")
+        print(module)
+    os = lazy_import("os")
+    assert os.getcwd()
+
+
 @requires("torch")
 def my_torch_func(i: int):
     import torch
@@ -103,18 +116,4 @@
     with pytest.raises(
         ModuleNotFoundError, match="Required dependencies not available. Please run `pip install torch`"
     ):
-        MyTorchClass()
-=======
-def test_lazy_import():
-    def callback_fcn():
-        raise ValueError
-
-    with pytest.raises(ValueError):
-        math = lazy_import("math", callback=callback_fcn)
-        math.floor(5.1)
-    with pytest.raises(ModuleNotFoundError):
-        module = lazy_import("asdf")
-        print(module)
-    os = lazy_import("os")
-    assert os.getcwd()
->>>>>>> 7dfeed2a
+        MyTorchClass()